% This make.m is for MATLAB and OCTAVE under Windows, Mac, and Unix
<<<<<<< HEAD
function make()
try
	% This part is for OCTAVE
	if (exist ('OCTAVE_VERSION', 'builtin'))
    if ispc
      setenv('CFLAGS','-std=c99 -O3') 
      setenv('CC','gcc') 
    else
      setenv('CFLAGS','-std=c99 -O3 -fstack-protector-strong -Wformat -Werror=format-security') 
    end
		mex libsvmread.c
		mex libsvmwrite.c
		mex -I.. svmtrain.c ../svm.cpp svm_model_matlab.c
		mex -I.. svmpredict.c ../svm.cpp svm_model_matlab.c
    delete *.o
	% This part is for MATLAB
	% Add -largeArrayDims on 64-bit machines of MATLAB
	else
		mex COMPFLAGS="\$COMPFLAGS -std=c99 -O3" -largeArrayDims libsvmread.c
		mex COMPFLAGS="\$COMPFLAGS -std=c99 -O3" -largeArrayDims libsvmwrite.c
		mex COMPFLAGS="\$COMPFLAGS -std=c99 -O3" -I.. -largeArrayDims svmtrain.c ../svm.cpp svm_model_matlab.c
		mex COMPFLAGS="\$COMPFLAGS -std=c99 -O3" -I.. -largeArrayDims svmpredict.c ../svm.cpp svm_model_matlab.c
	end
catch err
	fprintf('Error: %s failed (line %d)\n', err.stack(1).file, err.stack(1).line);
	disp(err.message);
	fprintf('=> Please check README for detailed instructions.\n');
end

=======
function make(opt)
if nargin < 1
    try
        % This part is for OCTAVE
        if (exist ('OCTAVE_VERSION', 'builtin'))
            setenv('CFLAGS','-std=c++98 -O3 -fstack-protector-strong -Wformat -Werror=format-security') 
            mex libsvmread.c
            mex libsvmwrite.c
            mex -I.. svmtrain.c ../svm.cpp svm_model_matlab.c
            mex -I.. svmpredict.c ../svm.cpp svm_model_matlab.c
            delete *.o
        % This part is for MATLAB
        % Add -largeArrayDims on 64-bit machines of MATLAB
        else
            if ispc
                mex COMPFLAGS="\$COMPFLAGS -std=c++98 -O3" -largeArrayDims libsvmread.c
                mex COMPFLAGS="\$COMPFLAGS -std=c++98 -O3" -largeArrayDims libsvmwrite.c
                mex COMPFLAGS="\$COMPFLAGS -std=c++98 -O3" -I.. -largeArrayDims svmtrain.c ../svm.cpp svm_model_matlab.c
                mex COMPFLAGS="\$COMPFLAGS -std=c++98 -O3" -I.. -largeArrayDims svmpredict.c ../svm.cpp svm_model_matlab.c
            else
                mex CFLAGS="\$CFLAGS -std=c++98 -O3" -largeArrayDims libsvmread.c
                mex CFLAGS="\$CFLAGS -std=c++98 -O3" -largeArrayDims libsvmwrite.c
                mex CFLAGS="\$CFLAGS -std=c++98 -O3" -I.. -largeArrayDims svmtrain.c ../svm.cpp svm_model_matlab.c
                mex CFLAGS="\$CFLAGS -std=c++98 -O3" -I.. -largeArrayDims svmpredict.c ../svm.cpp svm_model_matlab.c
            end
        end
    catch err
        fprintf('Error: %s failed (line %d)\n', err.stack(1).file, err.stack(1).line);
        disp(err.message);
        fprintf('=> Please check README for detailed instructions.\n');
    end
elseif nargin == 1
    switch lower(opt)
        case 'clean'
            delete *.o
        case 'cleanall'
            delete *.o
            delete *.mexa64
        otherwise
            error('make option "%s" not recognized', opt)
    end
end
>>>>>>> 5d5e1cab
<|MERGE_RESOLUTION|>--- conflicted
+++ resolved
@@ -1,75 +1,48 @@
-% This make.m is for MATLAB and OCTAVE under Windows, Mac, and Unix
-<<<<<<< HEAD
-function make()
-try
-	% This part is for OCTAVE
-	if (exist ('OCTAVE_VERSION', 'builtin'))
-    if ispc
-      setenv('CFLAGS','-std=c99 -O3') 
-      setenv('CC','gcc') 
-    else
-      setenv('CFLAGS','-std=c99 -O3 -fstack-protector-strong -Wformat -Werror=format-security') 
-    end
-		mex libsvmread.c
-		mex libsvmwrite.c
-		mex -I.. svmtrain.c ../svm.cpp svm_model_matlab.c
-		mex -I.. svmpredict.c ../svm.cpp svm_model_matlab.c
-    delete *.o
-	% This part is for MATLAB
-	% Add -largeArrayDims on 64-bit machines of MATLAB
-	else
-		mex COMPFLAGS="\$COMPFLAGS -std=c99 -O3" -largeArrayDims libsvmread.c
-		mex COMPFLAGS="\$COMPFLAGS -std=c99 -O3" -largeArrayDims libsvmwrite.c
-		mex COMPFLAGS="\$COMPFLAGS -std=c99 -O3" -I.. -largeArrayDims svmtrain.c ../svm.cpp svm_model_matlab.c
-		mex COMPFLAGS="\$COMPFLAGS -std=c99 -O3" -I.. -largeArrayDims svmpredict.c ../svm.cpp svm_model_matlab.c
-	end
-catch err
-	fprintf('Error: %s failed (line %d)\n', err.stack(1).file, err.stack(1).line);
-	disp(err.message);
-	fprintf('=> Please check README for detailed instructions.\n');
-end
-
-=======
-function make(opt)
-if nargin < 1
-    try
-        % This part is for OCTAVE
-        if (exist ('OCTAVE_VERSION', 'builtin'))
-            setenv('CFLAGS','-std=c++98 -O3 -fstack-protector-strong -Wformat -Werror=format-security') 
-            mex libsvmread.c
-            mex libsvmwrite.c
-            mex -I.. svmtrain.c ../svm.cpp svm_model_matlab.c
-            mex -I.. svmpredict.c ../svm.cpp svm_model_matlab.c
-            delete *.o
-        % This part is for MATLAB
-        % Add -largeArrayDims on 64-bit machines of MATLAB
-        else
-            if ispc
-                mex COMPFLAGS="\$COMPFLAGS -std=c++98 -O3" -largeArrayDims libsvmread.c
-                mex COMPFLAGS="\$COMPFLAGS -std=c++98 -O3" -largeArrayDims libsvmwrite.c
-                mex COMPFLAGS="\$COMPFLAGS -std=c++98 -O3" -I.. -largeArrayDims svmtrain.c ../svm.cpp svm_model_matlab.c
-                mex COMPFLAGS="\$COMPFLAGS -std=c++98 -O3" -I.. -largeArrayDims svmpredict.c ../svm.cpp svm_model_matlab.c
-            else
-                mex CFLAGS="\$CFLAGS -std=c++98 -O3" -largeArrayDims libsvmread.c
-                mex CFLAGS="\$CFLAGS -std=c++98 -O3" -largeArrayDims libsvmwrite.c
-                mex CFLAGS="\$CFLAGS -std=c++98 -O3" -I.. -largeArrayDims svmtrain.c ../svm.cpp svm_model_matlab.c
-                mex CFLAGS="\$CFLAGS -std=c++98 -O3" -I.. -largeArrayDims svmpredict.c ../svm.cpp svm_model_matlab.c
-            end
-        end
-    catch err
-        fprintf('Error: %s failed (line %d)\n', err.stack(1).file, err.stack(1).line);
-        disp(err.message);
-        fprintf('=> Please check README for detailed instructions.\n');
-    end
-elseif nargin == 1
-    switch lower(opt)
-        case 'clean'
-            delete *.o
-        case 'cleanall'
-            delete *.o
-            delete *.mexa64
-        otherwise
-            error('make option "%s" not recognized', opt)
-    end
-end
->>>>>>> 5d5e1cab
+% This make.m is for MATLAB and OCTAVE under Windows, Mac, and Unix
+function make(opt)
+if nargin < 1
+    try
+        % This part is for OCTAVE
+        if (exist ('OCTAVE_VERSION', 'builtin'))
+						if ispc
+							setenv('CFLAGS','-std=c99 -O3')
+							setenv('CC','gcc')
+						else
+							setenv('CFLAGS','-std=c99 -O3 -fstack-protector-strong -Wformat -Werror=format-security')
+						end
+            mex libsvmread.c
+            mex libsvmwrite.c
+            mex -I.. svmtrain.c ../svm.cpp svm_model_matlab.c
+            mex -I.. svmpredict.c ../svm.cpp svm_model_matlab.c
+            delete *.o
+        % This part is for MATLAB
+        % Add -largeArrayDims on 64-bit machines of MATLAB
+        else
+            if ispc
+                mex COMPFLAGS="\$COMPFLAGS -std=c++98 -O3" -largeArrayDims libsvmread.c
+                mex COMPFLAGS="\$COMPFLAGS -std=c++98 -O3" -largeArrayDims libsvmwrite.c
+                mex COMPFLAGS="\$COMPFLAGS -std=c++98 -O3" -I.. -largeArrayDims svmtrain.c ../svm.cpp svm_model_matlab.c
+                mex COMPFLAGS="\$COMPFLAGS -std=c++98 -O3" -I.. -largeArrayDims svmpredict.c ../svm.cpp svm_model_matlab.c
+            else
+                mex CFLAGS="\$CFLAGS -std=c++98 -O3" -largeArrayDims libsvmread.c
+                mex CFLAGS="\$CFLAGS -std=c++98 -O3" -largeArrayDims libsvmwrite.c
+                mex CFLAGS="\$CFLAGS -std=c++98 -O3" -I.. -largeArrayDims svmtrain.c ../svm.cpp svm_model_matlab.c
+                mex CFLAGS="\$CFLAGS -std=c++98 -O3" -I.. -largeArrayDims svmpredict.c ../svm.cpp svm_model_matlab.c
+            end
+        end
+    catch err
+        fprintf('Error: %s failed (line %d)\n', err.stack(1).file, err.stack(1).line);
+        disp(err.message);
+        fprintf('=> Please check README for detailed instructions.\n');
+    end
+elseif nargin == 1
+    switch lower(opt)
+        case 'clean'
+            delete *.o
+        case 'cleanall'
+            delete *.o
+            delete *.mexa64
+        otherwise
+            error('make option "%s" not recognized', opt)
+    end
+end