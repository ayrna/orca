--- conflicted
+++ resolved
@@ -4,16 +4,12 @@
     try
         % This part is for OCTAVE
         if (exist ('OCTAVE_VERSION', 'builtin'))
-<<<<<<< HEAD
             if ispc
-                setenv('CFLAGS','-std=c99 -O3')
+                setenv('CFLAGS','-std=gnu99 -O3')
                 setenv('CC','gcc')
             else
-                setenv('CFLAGS','-std=c99 -O3 -fstack-protector-strong -Wformat -Werror=format-security') 
+                setenv('CFLAGS','-std=gnu99 -O3 -fstack-protector-strong -Wformat -Werror=format-security')
             end
-=======
-            setenv('CFLAGS','-std=gnu99 -O3 -fstack-protector-strong -Wformat -Werror=format-security') 
->>>>>>> ef7c5783
             mex libsvmread.c
             mex libsvmwrite.c
             mex -I.. svmtrain.c ../svm.cpp svm_model_matlab.c
@@ -49,4 +45,5 @@
         otherwise
             error('make option "%s" not recognized', opt)
     end
-end+end
+    