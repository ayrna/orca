classdef Experiment < handle
    %EXPERIMENT creates an experiment to run an ORCA's experiment which
    %   consist on optimising and running a method in fold (a pair of train-test
    %   dataset partition). Theexperiment is described by a configuration file.
    %   This class is used by Utilities to launch a set of experiments
    %
    %   EXPERIMENT properties:
    %      data               - DataSet object to store the train/test data
    %      method             - Method to learn and classify data
    %      cvCriteria         - Metric to guide the grid search for parameters optimisation
    %      resultsDir         - Directory to store performance reports and learned models
    %      seed               - Seed to be used for random number generation
    %      crossvalide        - Activate corssvalidation
    %
    %   EXPERIMENT methods:
    %      launch             - Launch experiment described in file
    %
    %   This file is part of ORCA: https://github.com/ayrna/orca
    %   Original authors: Pedro Antonio Gutiérrez, María Pérez Ortiz, Javier Sánchez Monedero
    %   Citation: If you use this code, please cite the associated paper http://www.uco.es/grupos/ayrna/orreview
    %   Copyright:
    %       This software is released under the The GNU General Public License v3.0 licence
    %       available at http://www.gnu.org/licenses/gpl-3.0.html
    %
    properties
        data = DataSet;
        method = Algorithm;
        cvCriteria = MAE;
        crossvalide = 0;
        resultsDir = '';
        seed = 1;
        parameters; % parameters to optimize
    end
    
    properties (SetAccess = private)
        
        logsDir
    end
    
    methods
        function obj = launch(obj,expFile)
            % LAUNCH Launch experiment described in file.
            %   EXPOBJ = LAUNCH(EXPFILE) parses EXPFILE and run the experiment
            %   described on it. It performs the following steps:
            %   # Preprocess data cleaning and standardization (option need to be actived in configuration file)
            %   # Optimize parameters by performing a grid search (if selected
            %   in configuration file)
            %   # Run algorithm with optimal parameters (if crossvalidation was
            %   selected)
            %   # Save experiment results for the fold
            obj.process(expFile);
            obj.run();
        end
    end
    
    methods(Access = private)
        
        function obj = run(obj)
            % RUN do experiment steps: data cleaning and standardization, parameters
            %   optimization and save results
            [train,test] = obj.data.preProcessData();
            
            if obj.crossvalide
                c1 = clock;
                Optimals = obj.crossValideParams(train);
                c2 = clock;
                crossvaltime = etime(c2,c1);
                totalResults = obj.method.runAlgorithm(train, test, Optimals);
                totalResults.crossvaltime = crossvaltime;
            else
                totalResults = obj.method.runAlgorithm(train, test);
            end
            
            obj.saveResults(totalResults);
            
        end
        
        function obj = process(obj,fname)
            % PROCESS parses experiment described in FNAME
            cObj = Config(fname);
            expObj = cObj.exps{:};
            % Copy ini values to corresponding object properties
            
            % General experiment properties
            % TODO: check robustness and document behaviour of ini file
            if expObj.general.isKey('num_folds')
                obj.data.nOfFolds = str2num(expObj.general('num_folds'));
            end
            if expObj.general.isKey('standarize')
                obj.data.standarize = str2num(expObj.general('standarize'));
            end
            if expObj.general.isKey('cvmetric')
                met = upper(expObj.general('cvmetric'));
                eval(['obj.cvCriteria = ' met ';']);
            end
            if expObj.general.isKey('seed')
                obj.seed = str2num(expObj.general('seed'));
            end
            
            try
<<<<<<< HEAD
                alg = expObj.algorithm('algorithm');
                eval(['obj.method = ' alg ';']);
            catch
                error('Unknown algorithm')
            end
                
            % TODO: These parameters loading should be moved to Algorithms classes
            % Those classes should check they have necessary parameters
            % description to be created and provide default values
            % otherwise. There, it would be easier to generalize the
            % code
            if expObj.algorithm.isKey('weights')
                wei = expObj.algorithm('weights');
                eval(['obj.method.weights = ' wei ';']);
            end
            if expObj.algorithm.isKey('kernel')
                obj.method.kernelType = expObj.algorithm('kernel');
            end
            if expObj.algorithm.isKey('activationfunction')
                obj.method.activationFunction = expObj.algorithm('activationfunction');
            end
            
            if expObj.algorithm.isKey('sharedparams')
                obj.method.sharedParams = expObj.algorithm('sharedparams');
=======
                obj.data.directory = expObj.general('directory');
                obj.data.train = expObj.general('train');
                obj.data.test = expObj.general('test');
                obj.resultsDir = expObj.general('results');
            catch ME
                error('Configuration file %s does not have mininum fields. Exception %s', fname, ME.identifier)
>>>>>>> 46e96818
            end
            
            % Algorithm properties are transformed to varargs ('key',value)
            varargs = obj.mapsToCell(expObj.algorithm);
            alg = expObj.algorithm('algorithm');
            obj.method = feval(alg, varargs);
            
            % Parameters to be optimized
            if ~isempty(expObj.params)
                pkeys = expObj.params.keys;
                for p=1:cast(expObj.params.Count,'int32')
                    %isfield(obj.parameters.' pkeys{p})
                    eval(['obj.parameters.' pkeys{p} ' = [' expObj.params(pkeys{p}) '];']);
                    obj.crossvalide = 1;
                end
            end
        end
        
        function obj = saveResults(obj,TotalResults)
            % SAVERESULTS saves the results of the experiment and
            % the best hyperparameters.
            
            par = obj.method.getParameterNames();
            if ~isempty(par)
                outputFile = [obj.resultsDir filesep 'OptHyperparams' filesep obj.data.dataname ];
                fid = fopen(outputFile,'w');
                
                for i=1:(numel(par))
                    value = getfield(TotalResults.model.parameters,par{i});
                    fprintf(fid,'%s,%f\n', par{i},value);
                end
                
                fclose(fid);
            end
            
            outputFile = [obj.resultsDir filesep 'Times' filesep obj.data.dataname ];
            fid = fopen(outputFile,'w');
            if obj.crossvalide
                fprintf(fid, '%f\n%f\n%f', TotalResults.trainTime, TotalResults.testTime, TotalResults.crossvaltime);
            else
                fprintf(fid, '%f\n%f\n%f', TotalResults.trainTime, TotalResults.testTime, 0);
            end
            fclose(fid);
            
            
            outputFile = [obj.resultsDir filesep 'Predictions' filesep obj.data.train ];
            dlmwrite(outputFile, TotalResults.predictedTrain);
            outputFile = [obj.resultsDir filesep 'Predictions' filesep obj.data.test ];
            dlmwrite(outputFile, TotalResults.predictedTest);
            
            model = TotalResults.model;
            % Write complete model
            outputFile = [obj.resultsDir filesep 'Models' filesep obj.data.dataname '.mat'];
            save(outputFile, 'model');
            
            outputFile = [obj.resultsDir filesep 'Guess' filesep obj.data.train ];
            dlmwrite(outputFile, TotalResults.projectedTrain, 'precision', '%.15f');
            
            outputFile = [obj.resultsDir filesep 'Guess' filesep obj.data.test ];
            dlmwrite(outputFile, TotalResults.projectedTest, 'precision', '%.15f');
            
        end
        
        
        function optimals = crossValideParams(obj,train)
            % CROSSVALIDE Function for performing the crossvalidation in a specific train partition.
            %
            %   OPTIMALS = CROSSVALIDEPARAMS(TRAIN) Divides each the data in k-folds
            %   (k defined by 'num fold' in configuration file). Returns vector OPTIMALS
            %   with optimal parameter(s)
            nOfFolds = obj.data.nOfFolds;
            %parameters = obj.parameters;
            %par = fieldnames(parameters);
            
            sets = struct2cell(obj.parameters);
            name_parameters = fieldnames(obj.parameters);
            nParam = numel(name_parameters);
            
            c = cell(1, numel(sets));
            [c{:}] = ndgrid( sets{:} );
            combinations = cell2mat( cellfun(@(v)v(:), c, 'UniformOutput',false) );
            combinations = combinations';
            
            % Avoid problems with very low number of patterns for some
            % classes
            uniqueTargets = unique(train.targets);
            nOfPattPerClass = sum(repmat(train.targets,1,size(uniqueTargets,1))==repmat(uniqueTargets',size(train.targets,1),1));
            for i=1:size(uniqueTargets,1)
                if(nOfPattPerClass(i)==1)
                    train.patterns = [train.patterns; train.patterns(train.targets==uniqueTargets(i),:)];
                    train.targets = [train.targets; train.targets(train.targets==uniqueTargets(i),:)];
                    [train.targets,idx] = sort(train.targets);
                    train.patterns = train.patterns(idx,:);
                end
            end
            
            % Use the seed
            if (exist ('OCTAVE_VERSION', 'builtin') > 0)
                rand('seed',obj.seed);
            else
                s = RandStream.create('mt19937ar','seed',obj.seed);
                if verLessThan('matlab','8.0')
                    RandStream.setDefaultStream(s);
                else
                    RandStream.setGlobalStream(s);
                end
            end
            
            if (exist ('OCTAVE_VERSION', 'builtin') > 0)
                pkg load statistics;
                CVO = cvpartition(train.targets,'KFold',nOfFolds);
                numTests = get(CVO,'NumTestSets');
            else
                CVO = cvpartition(train.targets,'k',nOfFolds);
                numTests = CVO.NumTestSets;
            end
            result = zeros(numTests,size(combinations,2));
            
            % Foreach fold
            for ff = 1:numTests
                % Build fold dataset
                if (exist ('OCTAVE_VERSION', 'builtin') > 0)
                    trIdx = training(CVO,ff);
                    teIdx = test(CVO,ff);
                else
                    trIdx = CVO.training(ff);
                    teIdx = CVO.test(ff);
                end
                
                auxTrain.targets = train.targets(trIdx,:);
                auxTrain.patterns = train.patterns(trIdx,:);
                auxTest.targets = train.targets(teIdx,:);
                auxTest.patterns = train.patterns(teIdx,:);
                for i=1:size(combinations,2)
                    % Extract the combination of parameters
                    currentCombination = combinations(:,i);
                    
                    if nParam~= 0
                        currentCombination = reshape(currentCombination,[1,nParam]);
                        param = cell2struct(num2cell(currentCombination(1:nParam)),name_parameters,2);
                    else
                        param = [];
                    end
                    
                    model = obj.method.runAlgorithm(auxTrain, auxTest, param);
                    
                    if strcmp(obj.cvCriteria.name,'Area under curve')
                        result(ff,i) = obj.cvCriteria.calculateCrossvalMetric(auxTest.targets, model.projectedTest);
                    else
                        result(ff,i) = obj.cvCriteria.calculateCrossvalMetric(auxTest.targets, model.predictedTest);
                    end
                end
                
            end
            if (exist ('OCTAVE_VERSION', 'builtin') > 0)
                pkg unload statistics;
            end
            
            [bestValue,bestIdx] = min(mean(result));
            optimalCombination = combinations(:,bestIdx);
            
            if nParam~= 0
                optimalCombination = reshape(optimalCombination,[1,nParam]);
                optimals = cell2struct(num2cell(optimalCombination(1:nParam)),name_parameters,2);
            else
                optimals = [];
            end
            
        end
        
    end
    
    methods (Static = true)
        
        function varargs = mapsToCell(aObj)
            %varargs = mapsToCell(mapObj) returns key value pairs in a comma separated
            %   string. Example: "'kernel', 'rbf', 'c', 0.1"
            
            % If there are no parameters return empty cell
            if aObj.Count == 1
                varargs = cell(1,1);
                return
            end
            
            mapObj = containers.Map(aObj.keys,aObj.values);
            mapObj.remove('algorithm');
            pkeys = mapObj.keys;
            varargs = cell(1,cast(mapObj.Count,'int32')*2);
            
            for p=1:2:cast(mapObj.Count*2,'int32')
                keyasstr = pkeys(p);
                keyasstr = keyasstr{:};
                value = mapObj(keyasstr);
                varargs{1,p} = sprintf('%s', pkeys{p});
                % Check numerical values
                valuenum = str2double(value);
                if isnan(valuenum) % we have a string
                    varargs{1,p+1} = sprintf('%s', value);
                else % we have a number
                    varargs{1,p+1} = valuenum;
                end
            end
        end
    end
    
    
end
<|MERGE_RESOLUTION|>--- conflicted
+++ resolved
@@ -1,340 +1,313 @@
-classdef Experiment < handle
-    %EXPERIMENT creates an experiment to run an ORCA's experiment which
-    %   consist on optimising and running a method in fold (a pair of train-test
-    %   dataset partition). Theexperiment is described by a configuration file.
-    %   This class is used by Utilities to launch a set of experiments
-    %
-    %   EXPERIMENT properties:
-    %      data               - DataSet object to store the train/test data
-    %      method             - Method to learn and classify data
-    %      cvCriteria         - Metric to guide the grid search for parameters optimisation
-    %      resultsDir         - Directory to store performance reports and learned models
-    %      seed               - Seed to be used for random number generation
-    %      crossvalide        - Activate corssvalidation
-    %
-    %   EXPERIMENT methods:
-    %      launch             - Launch experiment described in file
-    %
-    %   This file is part of ORCA: https://github.com/ayrna/orca
-    %   Original authors: Pedro Antonio Gutiérrez, María Pérez Ortiz, Javier Sánchez Monedero
-    %   Citation: If you use this code, please cite the associated paper http://www.uco.es/grupos/ayrna/orreview
-    %   Copyright:
-    %       This software is released under the The GNU General Public License v3.0 licence
-    %       available at http://www.gnu.org/licenses/gpl-3.0.html
-    %
-    properties
-        data = DataSet;
-        method = Algorithm;
-        cvCriteria = MAE;
-        crossvalide = 0;
-        resultsDir = '';
-        seed = 1;
-        parameters; % parameters to optimize
-    end
-    
-    properties (SetAccess = private)
-        
-        logsDir
-    end
-    
-    methods
-        function obj = launch(obj,expFile)
-            % LAUNCH Launch experiment described in file.
-            %   EXPOBJ = LAUNCH(EXPFILE) parses EXPFILE and run the experiment
-            %   described on it. It performs the following steps:
-            %   # Preprocess data cleaning and standardization (option need to be actived in configuration file)
-            %   # Optimize parameters by performing a grid search (if selected
-            %   in configuration file)
-            %   # Run algorithm with optimal parameters (if crossvalidation was
-            %   selected)
-            %   # Save experiment results for the fold
-            obj.process(expFile);
-            obj.run();
-        end
-    end
-    
-    methods(Access = private)
-        
-        function obj = run(obj)
-            % RUN do experiment steps: data cleaning and standardization, parameters
-            %   optimization and save results
-            [train,test] = obj.data.preProcessData();
-            
-            if obj.crossvalide
-                c1 = clock;
-                Optimals = obj.crossValideParams(train);
-                c2 = clock;
-                crossvaltime = etime(c2,c1);
-                totalResults = obj.method.runAlgorithm(train, test, Optimals);
-                totalResults.crossvaltime = crossvaltime;
-            else
-                totalResults = obj.method.runAlgorithm(train, test);
-            end
-            
-            obj.saveResults(totalResults);
-            
-        end
-        
-        function obj = process(obj,fname)
-            % PROCESS parses experiment described in FNAME
-            cObj = Config(fname);
-            expObj = cObj.exps{:};
-            % Copy ini values to corresponding object properties
-            
-            % General experiment properties
-            % TODO: check robustness and document behaviour of ini file
-            if expObj.general.isKey('num_folds')
-                obj.data.nOfFolds = str2num(expObj.general('num_folds'));
-            end
-            if expObj.general.isKey('standarize')
-                obj.data.standarize = str2num(expObj.general('standarize'));
-            end
-            if expObj.general.isKey('cvmetric')
-                met = upper(expObj.general('cvmetric'));
-                eval(['obj.cvCriteria = ' met ';']);
-            end
-            if expObj.general.isKey('seed')
-                obj.seed = str2num(expObj.general('seed'));
-            end
-            
-            try
-<<<<<<< HEAD
-                alg = expObj.algorithm('algorithm');
-                eval(['obj.method = ' alg ';']);
-            catch
-                error('Unknown algorithm')
-            end
-                
-            % TODO: These parameters loading should be moved to Algorithms classes
-            % Those classes should check they have necessary parameters
-            % description to be created and provide default values
-            % otherwise. There, it would be easier to generalize the
-            % code
-            if expObj.algorithm.isKey('weights')
-                wei = expObj.algorithm('weights');
-                eval(['obj.method.weights = ' wei ';']);
-            end
-            if expObj.algorithm.isKey('kernel')
-                obj.method.kernelType = expObj.algorithm('kernel');
-            end
-            if expObj.algorithm.isKey('activationfunction')
-                obj.method.activationFunction = expObj.algorithm('activationfunction');
-            end
-            
-            if expObj.algorithm.isKey('sharedparams')
-                obj.method.sharedParams = expObj.algorithm('sharedparams');
-=======
-                obj.data.directory = expObj.general('directory');
-                obj.data.train = expObj.general('train');
-                obj.data.test = expObj.general('test');
-                obj.resultsDir = expObj.general('results');
-            catch ME
-                error('Configuration file %s does not have mininum fields. Exception %s', fname, ME.identifier)
->>>>>>> 46e96818
-            end
-            
-            % Algorithm properties are transformed to varargs ('key',value)
-            varargs = obj.mapsToCell(expObj.algorithm);
-            alg = expObj.algorithm('algorithm');
-            obj.method = feval(alg, varargs);
-            
-            % Parameters to be optimized
-            if ~isempty(expObj.params)
-                pkeys = expObj.params.keys;
-                for p=1:cast(expObj.params.Count,'int32')
-                    %isfield(obj.parameters.' pkeys{p})
-                    eval(['obj.parameters.' pkeys{p} ' = [' expObj.params(pkeys{p}) '];']);
-                    obj.crossvalide = 1;
-                end
-            end
-        end
-        
-        function obj = saveResults(obj,TotalResults)
-            % SAVERESULTS saves the results of the experiment and
-            % the best hyperparameters.
-            
-            par = obj.method.getParameterNames();
-            if ~isempty(par)
-                outputFile = [obj.resultsDir filesep 'OptHyperparams' filesep obj.data.dataname ];
-                fid = fopen(outputFile,'w');
-                
-                for i=1:(numel(par))
-                    value = getfield(TotalResults.model.parameters,par{i});
-                    fprintf(fid,'%s,%f\n', par{i},value);
-                end
-                
-                fclose(fid);
-            end
-            
-            outputFile = [obj.resultsDir filesep 'Times' filesep obj.data.dataname ];
-            fid = fopen(outputFile,'w');
-            if obj.crossvalide
-                fprintf(fid, '%f\n%f\n%f', TotalResults.trainTime, TotalResults.testTime, TotalResults.crossvaltime);
-            else
-                fprintf(fid, '%f\n%f\n%f', TotalResults.trainTime, TotalResults.testTime, 0);
-            end
-            fclose(fid);
-            
-            
-            outputFile = [obj.resultsDir filesep 'Predictions' filesep obj.data.train ];
-            dlmwrite(outputFile, TotalResults.predictedTrain);
-            outputFile = [obj.resultsDir filesep 'Predictions' filesep obj.data.test ];
-            dlmwrite(outputFile, TotalResults.predictedTest);
-            
-            model = TotalResults.model;
-            % Write complete model
-            outputFile = [obj.resultsDir filesep 'Models' filesep obj.data.dataname '.mat'];
-            save(outputFile, 'model');
-            
-            outputFile = [obj.resultsDir filesep 'Guess' filesep obj.data.train ];
-            dlmwrite(outputFile, TotalResults.projectedTrain, 'precision', '%.15f');
-            
-            outputFile = [obj.resultsDir filesep 'Guess' filesep obj.data.test ];
-            dlmwrite(outputFile, TotalResults.projectedTest, 'precision', '%.15f');
-            
-        end
-        
-        
-        function optimals = crossValideParams(obj,train)
-            % CROSSVALIDE Function for performing the crossvalidation in a specific train partition.
-            %
-            %   OPTIMALS = CROSSVALIDEPARAMS(TRAIN) Divides each the data in k-folds
-            %   (k defined by 'num fold' in configuration file). Returns vector OPTIMALS
-            %   with optimal parameter(s)
-            nOfFolds = obj.data.nOfFolds;
-            %parameters = obj.parameters;
-            %par = fieldnames(parameters);
-            
-            sets = struct2cell(obj.parameters);
-            name_parameters = fieldnames(obj.parameters);
-            nParam = numel(name_parameters);
-            
-            c = cell(1, numel(sets));
-            [c{:}] = ndgrid( sets{:} );
-            combinations = cell2mat( cellfun(@(v)v(:), c, 'UniformOutput',false) );
-            combinations = combinations';
-            
-            % Avoid problems with very low number of patterns for some
-            % classes
-            uniqueTargets = unique(train.targets);
-            nOfPattPerClass = sum(repmat(train.targets,1,size(uniqueTargets,1))==repmat(uniqueTargets',size(train.targets,1),1));
-            for i=1:size(uniqueTargets,1)
-                if(nOfPattPerClass(i)==1)
-                    train.patterns = [train.patterns; train.patterns(train.targets==uniqueTargets(i),:)];
-                    train.targets = [train.targets; train.targets(train.targets==uniqueTargets(i),:)];
-                    [train.targets,idx] = sort(train.targets);
-                    train.patterns = train.patterns(idx,:);
-                end
-            end
-            
-            % Use the seed
-            if (exist ('OCTAVE_VERSION', 'builtin') > 0)
-                rand('seed',obj.seed);
-            else
-                s = RandStream.create('mt19937ar','seed',obj.seed);
-                if verLessThan('matlab','8.0')
-                    RandStream.setDefaultStream(s);
-                else
-                    RandStream.setGlobalStream(s);
-                end
-            end
-            
-            if (exist ('OCTAVE_VERSION', 'builtin') > 0)
-                pkg load statistics;
-                CVO = cvpartition(train.targets,'KFold',nOfFolds);
-                numTests = get(CVO,'NumTestSets');
-            else
-                CVO = cvpartition(train.targets,'k',nOfFolds);
-                numTests = CVO.NumTestSets;
-            end
-            result = zeros(numTests,size(combinations,2));
-            
-            % Foreach fold
-            for ff = 1:numTests
-                % Build fold dataset
-                if (exist ('OCTAVE_VERSION', 'builtin') > 0)
-                    trIdx = training(CVO,ff);
-                    teIdx = test(CVO,ff);
-                else
-                    trIdx = CVO.training(ff);
-                    teIdx = CVO.test(ff);
-                end
-                
-                auxTrain.targets = train.targets(trIdx,:);
-                auxTrain.patterns = train.patterns(trIdx,:);
-                auxTest.targets = train.targets(teIdx,:);
-                auxTest.patterns = train.patterns(teIdx,:);
-                for i=1:size(combinations,2)
-                    % Extract the combination of parameters
-                    currentCombination = combinations(:,i);
-                    
-                    if nParam~= 0
-                        currentCombination = reshape(currentCombination,[1,nParam]);
-                        param = cell2struct(num2cell(currentCombination(1:nParam)),name_parameters,2);
-                    else
-                        param = [];
-                    end
-                    
-                    model = obj.method.runAlgorithm(auxTrain, auxTest, param);
-                    
-                    if strcmp(obj.cvCriteria.name,'Area under curve')
-                        result(ff,i) = obj.cvCriteria.calculateCrossvalMetric(auxTest.targets, model.projectedTest);
-                    else
-                        result(ff,i) = obj.cvCriteria.calculateCrossvalMetric(auxTest.targets, model.predictedTest);
-                    end
-                end
-                
-            end
-            if (exist ('OCTAVE_VERSION', 'builtin') > 0)
-                pkg unload statistics;
-            end
-            
-            [bestValue,bestIdx] = min(mean(result));
-            optimalCombination = combinations(:,bestIdx);
-            
-            if nParam~= 0
-                optimalCombination = reshape(optimalCombination,[1,nParam]);
-                optimals = cell2struct(num2cell(optimalCombination(1:nParam)),name_parameters,2);
-            else
-                optimals = [];
-            end
-            
-        end
-        
-    end
-    
-    methods (Static = true)
-        
-        function varargs = mapsToCell(aObj)
-            %varargs = mapsToCell(mapObj) returns key value pairs in a comma separated
-            %   string. Example: "'kernel', 'rbf', 'c', 0.1"
-            
-            % If there are no parameters return empty cell
-            if aObj.Count == 1
-                varargs = cell(1,1);
-                return
-            end
-            
-            mapObj = containers.Map(aObj.keys,aObj.values);
-            mapObj.remove('algorithm');
-            pkeys = mapObj.keys;
-            varargs = cell(1,cast(mapObj.Count,'int32')*2);
-            
-            for p=1:2:cast(mapObj.Count*2,'int32')
-                keyasstr = pkeys(p);
-                keyasstr = keyasstr{:};
-                value = mapObj(keyasstr);
-                varargs{1,p} = sprintf('%s', pkeys{p});
-                % Check numerical values
-                valuenum = str2double(value);
-                if isnan(valuenum) % we have a string
-                    varargs{1,p+1} = sprintf('%s', value);
-                else % we have a number
-                    varargs{1,p+1} = valuenum;
-                end
-            end
-        end
-    end
-    
-    
-end
+classdef Experiment < handle
+    %EXPERIMENT creates an experiment to run an ORCA's experiment which
+    %   consist on optimising and running a method in fold (a pair of train-test
+    %   dataset partition). Theexperiment is described by a configuration file.
+    %   This class is used by Utilities to launch a set of experiments
+    %
+    %   EXPERIMENT properties:
+    %      data               - DataSet object to store the train/test data
+    %      method             - Method to learn and classify data
+    %      cvCriteria         - Metric to guide the grid search for parameters optimisation
+    %      resultsDir         - Directory to store performance reports and learned models
+    %      seed               - Seed to be used for random number generation
+    %      crossvalide        - Activate corssvalidation
+    %
+    %   EXPERIMENT methods:
+    %      launch             - Launch experiment described in file
+    %
+    %   This file is part of ORCA: https://github.com/ayrna/orca
+    %   Original authors: Pedro Antonio Gutiérrez, María Pérez Ortiz, Javier Sánchez Monedero
+    %   Citation: If you use this code, please cite the associated paper http://www.uco.es/grupos/ayrna/orreview
+    %   Copyright:
+    %       This software is released under the The GNU General Public License v3.0 licence
+    %       available at http://www.gnu.org/licenses/gpl-3.0.html
+    %
+    properties
+        data = DataSet;
+        method = Algorithm;
+        cvCriteria = MAE;
+        crossvalide = 0;
+        resultsDir = '';
+        seed = 1;
+        parameters; % parameters to optimize
+    end
+    
+    properties (SetAccess = private)
+        
+        logsDir
+    end
+    
+    methods
+        function obj = launch(obj,expFile)
+            % LAUNCH Launch experiment described in file.
+            %   EXPOBJ = LAUNCH(EXPFILE) parses EXPFILE and run the experiment
+            %   described on it. It performs the following steps:
+            %   # Preprocess data cleaning and standardization (option need to be actived in configuration file)
+            %   # Optimize parameters by performing a grid search (if selected
+            %   in configuration file)
+            %   # Run algorithm with optimal parameters (if crossvalidation was
+            %   selected)
+            %   # Save experiment results for the fold
+            obj.process(expFile);
+            obj.run();
+        end
+    end
+    
+    methods(Access = private)
+        
+        function obj = run(obj)
+            % RUN do experiment steps: data cleaning and standardization, parameters
+            %   optimization and save results
+            [train,test] = obj.data.preProcessData();
+            
+            if obj.crossvalide
+                c1 = clock;
+                Optimals = obj.crossValideParams(train);
+                c2 = clock;
+                crossvaltime = etime(c2,c1);
+                totalResults = obj.method.runAlgorithm(train, test, Optimals);
+                totalResults.crossvaltime = crossvaltime;
+            else
+                totalResults = obj.method.runAlgorithm(train, test);
+            end
+            
+            obj.saveResults(totalResults);
+            
+        end
+        
+        function obj = process(obj,fname)
+            % PROCESS parses experiment described in FNAME
+            cObj = Config(fname);
+            expObj = cObj.exps{:};
+            % Copy ini values to corresponding object properties
+            
+            % General experiment properties
+            % TODO: check robustness and document behaviour of ini file
+            if expObj.general.isKey('num_folds')
+                obj.data.nOfFolds = str2num(expObj.general('num_folds'));
+            end
+            if expObj.general.isKey('standarize')
+                obj.data.standarize = str2num(expObj.general('standarize'));
+            end
+            if expObj.general.isKey('cvmetric')
+                met = upper(expObj.general('cvmetric'));
+                eval(['obj.cvCriteria = ' met ';']);
+            end
+            if expObj.general.isKey('seed')
+                obj.seed = str2num(expObj.general('seed'));
+            end
+            
+            try
+                obj.data.directory = expObj.general('directory');
+                obj.data.train = expObj.general('train');
+                obj.data.test = expObj.general('test');
+                obj.resultsDir = expObj.general('results');
+            catch ME
+                error('Configuration file %s does not have mininum fields. Exception %s', fname, ME.identifier)
+            end
+            
+            % Algorithm properties are transformed to varargs ('key',value)
+            varargs = obj.mapsToCell(expObj.algorithm);
+            alg = expObj.algorithm('algorithm');
+            obj.method = feval(alg, varargs);
+            
+            % Parameters to be optimized
+            if ~isempty(expObj.params)
+                pkeys = expObj.params.keys;
+                for p=1:cast(expObj.params.Count,'int32')
+                    %isfield(obj.parameters.' pkeys{p})
+                    eval(['obj.parameters.' pkeys{p} ' = [' expObj.params(pkeys{p}) '];']);
+                    obj.crossvalide = 1;
+                end
+            end
+        end
+        
+        function obj = saveResults(obj,TotalResults)
+            % SAVERESULTS saves the results of the experiment and
+            % the best hyperparameters.
+            
+            par = obj.method.getParameterNames();
+            if ~isempty(par)
+                outputFile = [obj.resultsDir filesep 'OptHyperparams' filesep obj.data.dataname ];
+                fid = fopen(outputFile,'w');
+                
+                for i=1:(numel(par))
+                    value = getfield(TotalResults.model.parameters,par{i});
+                    fprintf(fid,'%s,%f\n', par{i},value);
+                end
+                
+                fclose(fid);
+            end
+            
+            outputFile = [obj.resultsDir filesep 'Times' filesep obj.data.dataname ];
+            fid = fopen(outputFile,'w');
+            if obj.crossvalide
+                fprintf(fid, '%f\n%f\n%f', TotalResults.trainTime, TotalResults.testTime, TotalResults.crossvaltime);
+            else
+                fprintf(fid, '%f\n%f\n%f', TotalResults.trainTime, TotalResults.testTime, 0);
+            end
+            fclose(fid);
+            
+            
+            outputFile = [obj.resultsDir filesep 'Predictions' filesep obj.data.train ];
+            dlmwrite(outputFile, TotalResults.predictedTrain);
+            outputFile = [obj.resultsDir filesep 'Predictions' filesep obj.data.test ];
+            dlmwrite(outputFile, TotalResults.predictedTest);
+            
+            model = TotalResults.model;
+            % Write complete model
+            outputFile = [obj.resultsDir filesep 'Models' filesep obj.data.dataname '.mat'];
+            save(outputFile, 'model');
+            
+            outputFile = [obj.resultsDir filesep 'Guess' filesep obj.data.train ];
+            dlmwrite(outputFile, TotalResults.projectedTrain, 'precision', '%.15f');
+            
+            outputFile = [obj.resultsDir filesep 'Guess' filesep obj.data.test ];
+            dlmwrite(outputFile, TotalResults.projectedTest, 'precision', '%.15f');
+            
+        end
+        
+        
+        function optimals = crossValideParams(obj,train)
+            % CROSSVALIDE Function for performing the crossvalidation in a specific train partition.
+            %
+            %   OPTIMALS = CROSSVALIDEPARAMS(TRAIN) Divides each the data in k-folds
+            %   (k defined by 'num fold' in configuration file). Returns vector OPTIMALS
+            %   with optimal parameter(s)
+            nOfFolds = obj.data.nOfFolds;
+            %parameters = obj.parameters;
+            %par = fieldnames(parameters);
+            
+            sets = struct2cell(obj.parameters);
+            name_parameters = fieldnames(obj.parameters);
+            nParam = numel(name_parameters);
+            
+            c = cell(1, numel(sets));
+            [c{:}] = ndgrid( sets{:} );
+            combinations = cell2mat( cellfun(@(v)v(:), c, 'UniformOutput',false) );
+            combinations = combinations';
+            
+            % Avoid problems with very low number of patterns for some
+            % classes
+            uniqueTargets = unique(train.targets);
+            nOfPattPerClass = sum(repmat(train.targets,1,size(uniqueTargets,1))==repmat(uniqueTargets',size(train.targets,1),1));
+            for i=1:size(uniqueTargets,1)
+                if(nOfPattPerClass(i)==1)
+                    train.patterns = [train.patterns; train.patterns(train.targets==uniqueTargets(i),:)];
+                    train.targets = [train.targets; train.targets(train.targets==uniqueTargets(i),:)];
+                    [train.targets,idx] = sort(train.targets);
+                    train.patterns = train.patterns(idx,:);
+                end
+            end
+            
+            % Use the seed
+            if (exist ('OCTAVE_VERSION', 'builtin') > 0)
+                rand('seed',obj.seed);
+            else
+                s = RandStream.create('mt19937ar','seed',obj.seed);
+                if verLessThan('matlab','8.0')
+                    RandStream.setDefaultStream(s);
+                else
+                    RandStream.setGlobalStream(s);
+                end
+            end
+            
+            if (exist ('OCTAVE_VERSION', 'builtin') > 0)
+                pkg load statistics;
+                CVO = cvpartition(train.targets,'KFold',nOfFolds);
+                numTests = get(CVO,'NumTestSets');
+            else
+                CVO = cvpartition(train.targets,'k',nOfFolds);
+                numTests = CVO.NumTestSets;
+            end
+            result = zeros(numTests,size(combinations,2));
+            
+            % Foreach fold
+            for ff = 1:numTests
+                % Build fold dataset
+                if (exist ('OCTAVE_VERSION', 'builtin') > 0)
+                    trIdx = training(CVO,ff);
+                    teIdx = test(CVO,ff);
+                else
+                    trIdx = CVO.training(ff);
+                    teIdx = CVO.test(ff);
+                end
+                
+                auxTrain.targets = train.targets(trIdx,:);
+                auxTrain.patterns = train.patterns(trIdx,:);
+                auxTest.targets = train.targets(teIdx,:);
+                auxTest.patterns = train.patterns(teIdx,:);
+                for i=1:size(combinations,2)
+                    % Extract the combination of parameters
+                    currentCombination = combinations(:,i);
+                    
+                    if nParam~= 0
+                        currentCombination = reshape(currentCombination,[1,nParam]);
+                        param = cell2struct(num2cell(currentCombination(1:nParam)),name_parameters,2);
+                    else
+                        param = [];
+                    end
+                    
+                    model = obj.method.runAlgorithm(auxTrain, auxTest, param);
+                    
+                    if strcmp(obj.cvCriteria.name,'Area under curve')
+                        result(ff,i) = obj.cvCriteria.calculateCrossvalMetric(auxTest.targets, model.projectedTest);
+                    else
+                        result(ff,i) = obj.cvCriteria.calculateCrossvalMetric(auxTest.targets, model.predictedTest);
+                    end
+                end
+                
+            end
+            if (exist ('OCTAVE_VERSION', 'builtin') > 0)
+                pkg unload statistics;
+            end
+            
+            [bestValue,bestIdx] = min(mean(result));
+            optimalCombination = combinations(:,bestIdx);
+            
+            if nParam~= 0
+                optimalCombination = reshape(optimalCombination,[1,nParam]);
+                optimals = cell2struct(num2cell(optimalCombination(1:nParam)),name_parameters,2);
+            else
+                optimals = [];
+            end
+            
+        end
+        
+    end
+    
+    methods (Static = true)
+        
+        function varargs = mapsToCell(aObj)
+            %varargs = mapsToCell(mapObj) returns key value pairs in a comma separated
+            %   string. Example: "'kernel', 'rbf', 'c', 0.1"
+            
+            % If there are no parameters return empty cell
+            if aObj.Count == 1
+                varargs = cell(1,1);
+                return
+            end
+            
+            mapObj = containers.Map(aObj.keys,aObj.values);
+            mapObj.remove('algorithm');
+            pkeys = mapObj.keys;
+            varargs = cell(1,cast(mapObj.Count,'int32')*2);
+            
+            for p=1:2:cast(mapObj.Count*2,'int32')
+                keyasstr = pkeys(p);
+                keyasstr = keyasstr{:};
+                value = mapObj(keyasstr);
+                varargs{1,p} = sprintf('%s', pkeys{p});
+                % Check numerical values
+                valuenum = str2double(value);
+                if isnan(valuenum) % we have a string
+                    varargs{1,p+1} = sprintf('%s', value);
+                else % we have a number
+                    varargs{1,p+1} = valuenum;
+                end
+            end
+        end
+    end
+    
+    
+end