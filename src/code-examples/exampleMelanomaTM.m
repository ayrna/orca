addpath ../
addpath ../Measures
addpath ../Algorithms

if (exist ('OCTAVE_VERSION', 'builtin') > 0)
  try 
    graphics_toolkit ("gnuplot")
  catch 
    error("This code uses gnuplot for plotting. Please install gnuplot and restart Octave to run this code.")
  end
end

% Disable MATLAB warnings
warning('off','MATLAB:nearlySingularMatrix')
warning('off','stats:mnrfit:IterOrEvalLimit')

% Loading the data
trainMelanoma = load('../../exampledata/10-fold/melanoma-5classes-abcd-100/matlab/train_melanoma-5classes-abcd-100.5');
testMelanoma = load('../../exampledata/10-fold/melanoma-5classes-abcd-100/matlab/test_melanoma-5classes-abcd-100.5');

% Form structures for training/test
train.patterns = trainMelanoma(:,1:(end-1));
train.targets = trainMelanoma(:,end);
test.patterns = testMelanoma(:,1:(end-1));
test.targets = testMelanoma(:,end);

% Preprocess the data
[train,test] = DataSet.deleteConstantAtributes(train,test);
[train,test] = DataSet.standarizeData(train,test);
[train,test] = DataSet.deleteNonNumericValues(train,test);

%% Apply POM model
% Create the POM object
algorithmObj = POM();

% Train POM
info = algorithmObj.runAlgorithm(train,test);

% Evaluate the model
fprintf('POM method\n---------------\n');
fprintf('POM Accuracy: %f\n', CCR.calculateMetric(test.targets,info.predictedTest));
fprintf('POM MAE: %f\n', MAE.calculateMetric(test.targets,info.predictedTest));

% Visualize the projection
figure; hold on;
if (exist ('OCTAVE_VERSION', 'builtin') > 0)
    hist(info.projectedTest,30)
else
    h = histogram(info.projectedTest,30);
end
y1=get(gca,'ylim');
for i=1:size(info.model.thresholds,1)
    line([info.model.thresholds(i) info.model.thresholds(i)],y1,'Color',[1 0 0]);    
end
hold off;

% Check confusion matrix
confusionmat(test.targets,info.predictedTest)

% Visualize the projection with colors

%clf
figure; hold on;
Q = size(info.model.thresholds,1)+1;
if (exist ('OCTAVE_VERSION', 'builtin') > 0)
  colors = {[102 170 215],[232, 152, 117],[183, 174, 105],[178, 130, 187],[173, 205, 131]};
  for i=1:Q
      plothist(info.projectedTest(test.targets==i),30,colors{i}/255);
  end
else
  for i=1:Q
      h = histogram(info.projectedTest(test.targets==i),'BinWidth',0.5);
  end
end
y1=get(gca,'ylim');
for i=1:size(info.model.thresholds,1)
    line([info.model.thresholds(i) info.model.thresholds(i)],y1,'Color',[1 0 0]);    
end
%legend('C1','C2','C3','C4','C5');
legend(arrayfun(@(num) sprintf('C%d', num), 1:Q, 'UniformOutput', false))
hold off;

% Visualize the cummulative probabilities
figure; hold on;
numPoints=300;
x = linspace(min(info.model.thresholds-3),max(info.model.thresholds+3),numPoints);
f = repmat(info.model.thresholds',numPoints,1) - repmat(x',1,Q-1);
cumProb = [1./(1+exp(-f)) ones(numPoints,1)]; %logit function
plot(x,cumProb,'-');
y1=get(gca,'ylim');
for i=1:size(info.model.thresholds,1)
    line([info.model.thresholds(i) info.model.thresholds(i)],y1,'Color',[1 0 0]);    
end
hold off;

% Visualize the individual probabilities
figure; hold on;
prob = cumProb;
prob(:,2:end) = prob(:,2:end) - prob(:,1:(end-1));
plot(x,prob,'-');
y1=get(gca,'ylim');
for i=1:size(info.model.thresholds,1)
    line([info.model.thresholds(i) info.model.thresholds(i)],y1,'Color',[1 0 0]);    
end
hold off;

%% Apply the NNPOM model
% Create the NNPOM object
algorithmObj = NNPOM();

% Train NNPOM
info = algorithmObj.runAlgorithm(train,test,struct('hiddenN',20,'iter',500,'lambda',0.1));

% Evaluate the model
fprintf('NNPOM method\n---------------\n');
fprintf('NNPOM Accuracy: %f\n', CCR.calculateMetric(test.targets,info.predictedTest));
fprintf('NNPOM MAE: %f\n', MAE.calculateMetric(test.targets,info.predictedTest));

info.projectedTest

%% Apply the SVORIM model
% Create the SVORIM object
algorithmObj = SVORIM();

% Train SVORIM
info = algorithmObj.runAlgorithm(train,test,struct('C',10,'k',0.001));

% Evaluate the model
fprintf('SVORIM method\n---------------\n');
fprintf('SVORIM Accuracy: %f\n', CCR.calculateMetric(test.targets,info.predictedTest));
fprintf('SVORIM MAE: %f\n', MAE.calculateMetric(test.targets,info.predictedTest));

% Store projections and thresholds (we will used them later)
svorimProjections = info.projectedTest;
svorimProjectionsTrain = info.projectedTrain;
svorimThresholds = info.model.thresholds;

%% Apply the SVOREX model
% Create the SVOREX object
algorithmObj = SVOREX();

% Train SVOREX
info = algorithmObj.runAlgorithm(train,test,struct('C',10,'k',0.001));

% Evaluate the model
fprintf('SVOREX methodt\n---------------\n');
fprintf('SVOREX Accuracy: %f\n', CCR.calculateMetric(test.targets,info.predictedTest));
fprintf('SVOREX MAE: %f\n', MAE.calculateMetric(test.targets,info.predictedTest));

% Store projections and thresholds (we will used them later)
svorexProjections = info.projectedTest;
svorexProjectionsTrain = info.projectedTrain;
svorexThresholds = info.model.thresholds;

%% Represent both projections and thresholds
figure; hold on;
subplot(2,1,1)
plot(svorimProjections,test.targets, 'o');
y1=get(gca,'ylim');
for i=1:size(svorimThresholds,2)
    line([svorimThresholds(i) svorimThresholds(i)],y1,'Color',[1 0 0]);    
end
legend('SVORIM');
subplot(2,1,2)
plot(svorexProjections,test.targets, 'o');
y1=get(gca,'ylim');
for i=1:size(svorexThresholds,2)
    line([svorexThresholds(i) svorexThresholds(i)],y1,'Color',[1 0 0]);    
end
legend('SVOREX');
hold off;

%% Apply the SVORIM model improved
% Create the SVORIM object
algorithmObj = SVORIM();

% Train SVORIM
info = algorithmObj.runAlgorithm(train,test,struct('C',500,'k',0.001));

% Evaluate the model
fprintf('SVORIM method improved\n---------------\n');
fprintf('SVORIM Accuracy: %f\n', CCR.calculateMetric(test.targets,info.predictedTest));
fprintf('SVORIM MAE: %f\n', MAE.calculateMetric(test.targets,info.predictedTest));

%% Apply the REDSVM model
% Create the REDSVM object
algorithmObj = REDSVM();
 
% Train REDSVM
info = algorithmObj.runAlgorithm(train,test,struct('C',10,'k',0.001));
 
% Evaluate the model
fprintf('REDSVM method\n---------------\n');
fprintf('REDSVM Accuracy: %f\n', CCR.calculateMetric(test.targets,info.predictedTest));
fprintf('REDSVM MAE: %f\n', MAE.calculateMetric(test.targets,info.predictedTest));

%% REDSVM optimization 
clear T Ts;

Metrics = {@MZE,@AMAE};
setC = 10.^(-3:1:3);
setk = 10.^(-3:1:3);
Ts = cell(size(Metrics,2),1);
<<<<<<< HEAD

% TODO: alternative Octave code
=======
CVO = cvpartition(train.targets,'KFold',3);
>>>>>>> d002acd8
for m = 1:size(Metrics,2)
    mObj = Metrics{m}();
    fprintf('Grid search to optimize %s for REDSVM\n', mObj.name);
    bestError=Inf;
<<<<<<< HEAD
    if (~exist ('OCTAVE_VERSION', 'builtin') > 0)
      T = table();
    end
    for C=setC
        for k=setk
            param = struct('C',C,'k',k);
            info = algorithmObj.runAlgorithm(train,test,param);
            error = mObj.calculateMetric(test.targets,info.predictedTest);

=======
    T = table();
    for C=10.^(-3:1:3)
        for k=10.^(-3:1:3)
            error=0;
            for ff = 1:CVO.NumTestSets
                param = struct('C',C,'k',k);
                info = algorithmObj.runAlgorithm(train,test,param);
                error = error + mObj.calculateMetric(test.targets,info.predictedTest);
                
            end
            error = error / CVO.NumTestSets;
>>>>>>> d002acd8
            if error < bestError
                bestError = error;
                bestParam = param;
            end
            param.error = error;
            if (~exist ('OCTAVE_VERSION', 'builtin') > 0)
              T = [T; struct2table(param)];
            end
            fprintf('.');
        end
    end
    if (~exist ('OCTAVE_VERSION', 'builtin') > 0)
      Ts{m} = T;
    end
    fprintf('\nBest Results REDSVM C %f, k %f --> %s: %f\n', bestParam.C, bestParam.k, mObj.name, bestError);
end

<<<<<<< HEAD
% Depending on matlab version we perform a different plot
if (exist ('OCTAVE_VERSION', 'builtin') > 0)
  fprintf('This plot is not supported in octave\n');
else
  fprintf('Generating heat maps\n');
  figure;
  subplot(2,1,1)
  if verLessThan('matlab','9.2')
      Data = zeros(length(setC), length(setk));
      for i=1:length(setC)
          Data(i,:)= Ts{1}.error(Ts{1}.k==setk(i));
      end
      imagesc(Data);
      colorbar;
  else
      heatmap(Ts{1},'C','k','ColorVariable','error');
  end
  title('MZE optimization for REDSVM');

  subplot(2,1,2)
  if verLessThan('matlab','9.2')
      Data = zeros(length(setC), length(setk));
      for i=1:length(setC)
          Data(i,:)= Ts{2}.error(Ts{2}.k==setk(i));
      end
      imagesc(Data);
      colorbar;
  else
     heatmap(Ts{2},'C','k','ColorVariable','error');
  end
  title('AMAE optimization for REDSVM');
end
=======
if verLessThan('matlab', '2017a')
    % Use contours
    figure;
    hold on;
    for m = 1:size(Metrics,2)
        mObj = Metrics{m}();
        subplot(size(Metrics,2),1,m)
        x = Ts{m}{:,1};
        y = Ts{m}{:,2};
        z = Ts{m}{:,3};
        numPoints=100;
        [xi, yi] = meshgrid(linspace(min(x),max(x),numPoints),linspace(min(y),max(y),numPoints));
        zi = griddata(x,y,z, xi,yi);
        contourf(xi,yi,zi,15);
        set(gca, 'XScale', 'log');
        set(gca, 'YScale', 'log');
        colorbar;
        title([mObj.name ' optimization for REDSVM']);
    end
    hold off;
else
    % Use heatmaps
    fprintf('Generating heat maps\n');
    figure;
    subplot(2,1,1)
    heatmap(Ts{1},'C','k','ColorVariable','error');
    title('MZE optimization for REDSVM');

    subplot(2,1,2)
    heatmap(Ts{2},'C','k','ColorVariable','error');
    title('AMAE optimization for REDSVM');
end

>>>>>>> d002acd8

%% Apply the KDLOR model 
% Create the KDLOR object
algorithmObj = KDLOR('kernelType','rbf');

% Train KDLOR
info = algorithmObj.runAlgorithm(train,test,struct('C',1,'k',0.001,'u',0.01));

% Evaluate the model
fprintf('KDLOR method\n---------------\n');
fprintf('KDLOR Accuracy: %f\n', CCR.calculateMetric(test.targets,info.predictedTest));
fprintf('KDLOR MAE: %f\n', MAE.calculateMetric(test.targets,info.predictedTest));

MS.calculateMetric(test.targets,info.predictedTest)

confusionmat(test.targets,info.predictedTest)

% Visualize the projection with colors
figure; hold on;
Q = size(info.model.thresholds,1)+1;
if (exist ('OCTAVE_VERSION', 'builtin') > 0)
  colors = {[102 170 215],[232, 152, 117],[183, 174, 105],[178, 130, 187],[173, 205, 131]};
  for i=1:Q
      plothist(info.projectedTest(test.targets==i),30,colors{i}/255);
  end
else
  for i=1:Q
      h = histogram(info.projectedTest(test.targets==i),30);
  end
end

y1=get(gca,'ylim');
for i=1:size(info.model.thresholds,1)
    line([info.model.thresholds(i) info.model.thresholds(i)],y1,'Color',[1 0 0]);    
end
%legend('C1','C2','C3','C4','C5');
legend(arrayfun(@(num) sprintf('C%d', num), 1:Q, 'UniformOutput', false))
hold off;

%% Apply the ORBoost model 
% Create the ORBoost object
algorithmObj = ORBoost('weights',true);

% Train ORBoost
info = algorithmObj.runAlgorithm(train,test);

% Evaluate the model
fprintf('ORBoost method\n---------------\n');
fprintf('ORBoost Accuracy: %f\n', CCR.calculateMetric(test.targets,info.predictedTest));
fprintf('ORBoost MAE: %f\n', MAE.calculateMetric(test.targets,info.predictedTest));

MS.calculateMetric(test.targets,info.predictedTest)

confusionmat(test.targets,info.predictedTest)


%% Make an ensemble with SVORIM and SVOREX. The final decission by POM
% Construct a new dataset with the projections
newTrain.patterns = [svorexProjectionsTrain' svorimProjectionsTrain'];
newTrain.targets = train.targets;
newTest.patterns = [svorexProjections' svorimProjections'];
newTest.targets = train.targets;
% Preprocess the dataset
[newTrain,newTest] = DataSet.deleteConstantAtributes(newTrain,newTest);
[newTrain,newTest] = DataSet.standarizeData(newTrain,newTest);
[newTrain,newTest] = DataSet.deleteNonNumericValues(newTrain,newTest);
% Train the final POM model
algorithmObj = POM();
info = algorithmObj.runAlgorithm(newTrain,newTest);
% Evaluate the ensemble
fprintf('SVORIM+SVOREX+POM method\n---------------\n');
fprintf('SVORIM+SVOREX+POM Accuracy: %f\n', CCR.calculateMetric(test.targets,info.predictedTest));
fprintf('SVORIM+SVOREX+POM MAE: %f\n', MAE.calculateMetric(test.targets,info.predictedTest));

scatter(newTrain.patterns(:,1),newTrain.patterns(:,2),7,newTrain.targets);

%% Apply the REDSVM model
% Create the REDSVM object
algorithmObj = REDSVM();

% Train REDSVM
info = algorithmObj.runAlgorithm(train,test,struct('C',10,'k',0.001));

% Evaluate the model
fprintf('REDSVM method\n---------------\n');
fprintf('REDSVM Accuracy: %f\n', CCR.calculateMetric(test.targets,info.predictedTest));
fprintf('REDSVM MAE: %f\n', MAE.calculateMetric(test.targets,info.predictedTest));


%% REDSVM optimization
clear T Ts;


Metrics = {@MZE,@AMAE};
Ts = cell(size(Metrics,2),1);
for m = 1:size(Metrics,2)
    mObj = Metrics{m}();
    fprintf('Grid search to optimize %s for REDSVM\n', mObj.name);
    bestError=Inf;
    T = table();
    for C=10.^(-3:1:3)
        for k=10.^(-3:1:3)
            param = struct('C',C,'k',k);
            info = algorithmObj.runAlgorithm(train,test,param);
            error = mObj.calculateMetric(test.targets,info.predictedTest);

            if error < bestError
                bestError = error;
                bestParam = param;
            end
            param.error = error;
            T = [T; struct2table(param)];
            fprintf('.');
        end
    end
    Ts{m} = T;
    fprintf('\nBest Results REDSVM C %f, k %f --> %s: %f\n', bestParam.C, bestParam.k, mObj.name, bestError);
end

fprintf('Generating heat maps\n');
figure;
subplot(2,1,1)
h = heatmap(Ts{1},'C','k','ColorVariable','error');
title('MZE optimization for REDSVM');

subplot(2,1,2)
h = heatmap(Ts{2},'C','k','ColorVariable','error');
title('AMAE optimization for REDSVM');

<|MERGE_RESOLUTION|>--- conflicted
+++ resolved
@@ -3,9 +3,10 @@
 addpath ../Algorithms
 
 if (exist ('OCTAVE_VERSION', 'builtin') > 0)
-  try 
+  pkg load statistics
+  try
     graphics_toolkit ("gnuplot")
-  catch 
+  catch
     error("This code uses gnuplot for plotting. Please install gnuplot and restart Octave to run this code.")
   end
 end
@@ -50,7 +51,7 @@
 end
 y1=get(gca,'ylim');
 for i=1:size(info.model.thresholds,1)
-    line([info.model.thresholds(i) info.model.thresholds(i)],y1,'Color',[1 0 0]);    
+    line([info.model.thresholds(i) info.model.thresholds(i)],y1,'Color',[1 0 0]);
 end
 hold off;
 
@@ -58,8 +59,6 @@
 confusionmat(test.targets,info.predictedTest)
 
 % Visualize the projection with colors
-
-%clf
 figure; hold on;
 Q = size(info.model.thresholds,1)+1;
 if (exist ('OCTAVE_VERSION', 'builtin') > 0)
@@ -74,7 +73,7 @@
 end
 y1=get(gca,'ylim');
 for i=1:size(info.model.thresholds,1)
-    line([info.model.thresholds(i) info.model.thresholds(i)],y1,'Color',[1 0 0]);    
+    line([info.model.thresholds(i) info.model.thresholds(i)],y1,'Color',[1 0 0]);
 end
 %legend('C1','C2','C3','C4','C5');
 legend(arrayfun(@(num) sprintf('C%d', num), 1:Q, 'UniformOutput', false))
@@ -86,10 +85,10 @@
 x = linspace(min(info.model.thresholds-3),max(info.model.thresholds+3),numPoints);
 f = repmat(info.model.thresholds',numPoints,1) - repmat(x',1,Q-1);
 cumProb = [1./(1+exp(-f)) ones(numPoints,1)]; %logit function
-plot(x,cumProb,'-');
-y1=get(gca,'ylim');
-for i=1:size(info.model.thresholds,1)
-    line([info.model.thresholds(i) info.model.thresholds(i)],y1,'Color',[1 0 0]);    
+plot(x,cumProb,'-','LineWidth',1);
+y1=get(gca,'ylim');
+for i=1:size(info.model.thresholds,1)
+    line([info.model.thresholds(i) info.model.thresholds(i)],y1,'Color',[1 0 0]);
 end
 hold off;
 
@@ -97,10 +96,10 @@
 figure; hold on;
 prob = cumProb;
 prob(:,2:end) = prob(:,2:end) - prob(:,1:(end-1));
-plot(x,prob,'-');
-y1=get(gca,'ylim');
-for i=1:size(info.model.thresholds,1)
-    line([info.model.thresholds(i) info.model.thresholds(i)],y1,'Color',[1 0 0]);    
+plot(x,prob,'-','LineWidth',1);
+y1=get(gca,'ylim');
+for i=1:size(info.model.thresholds,1)
+    line([info.model.thresholds(i) info.model.thresholds(i)],y1,'Color',[1 0 0]);
 end
 hold off;
 
@@ -158,14 +157,14 @@
 plot(svorimProjections,test.targets, 'o');
 y1=get(gca,'ylim');
 for i=1:size(svorimThresholds,2)
-    line([svorimThresholds(i) svorimThresholds(i)],y1,'Color',[1 0 0]);    
+    line([svorimThresholds(i) svorimThresholds(i)],y1,'Color',[1 0 0]);
 end
 legend('SVORIM');
 subplot(2,1,2)
 plot(svorexProjections,test.targets, 'o');
 y1=get(gca,'ylim');
 for i=1:size(svorexThresholds,2)
-    line([svorexThresholds(i) svorexThresholds(i)],y1,'Color',[1 0 0]);    
+    line([svorexThresholds(i) svorexThresholds(i)],y1,'Color',[1 0 0]);
 end
 legend('SVOREX');
 hold off;
@@ -185,55 +184,42 @@
 %% Apply the REDSVM model
 % Create the REDSVM object
 algorithmObj = REDSVM();
- 
+
 % Train REDSVM
 info = algorithmObj.runAlgorithm(train,test,struct('C',10,'k',0.001));
- 
+
 % Evaluate the model
 fprintf('REDSVM method\n---------------\n');
 fprintf('REDSVM Accuracy: %f\n', CCR.calculateMetric(test.targets,info.predictedTest));
 fprintf('REDSVM MAE: %f\n', MAE.calculateMetric(test.targets,info.predictedTest));
 
-%% REDSVM optimization 
+%% REDSVM optimization
 clear T Ts;
 
 Metrics = {@MZE,@AMAE};
 setC = 10.^(-3:1:3);
 setk = 10.^(-3:1:3);
+% TODO: fix for Octave since table() is not supported
 Ts = cell(size(Metrics,2),1);
-<<<<<<< HEAD
-
-% TODO: alternative Octave code
-=======
-CVO = cvpartition(train.targets,'KFold',3);
->>>>>>> d002acd8
+nFolds = 3;
+CVO = cvpartition(train.targets,'KFold',nFolds);
 for m = 1:size(Metrics,2)
     mObj = Metrics{m}();
     fprintf('Grid search to optimize %s for REDSVM\n', mObj.name);
     bestError=Inf;
-<<<<<<< HEAD
     if (~exist ('OCTAVE_VERSION', 'builtin') > 0)
       T = table();
     end
-    for C=setC
-        for k=setk
-            param = struct('C',C,'k',k);
-            info = algorithmObj.runAlgorithm(train,test,param);
-            error = mObj.calculateMetric(test.targets,info.predictedTest);
-
-=======
-    T = table();
     for C=10.^(-3:1:3)
         for k=10.^(-3:1:3)
             error=0;
-            for ff = 1:CVO.NumTestSets
+            for ff = 1:nFolds
                 param = struct('C',C,'k',k);
                 info = algorithmObj.runAlgorithm(train,test,param);
                 error = error + mObj.calculateMetric(test.targets,info.predictedTest);
-                
+
             end
-            error = error / CVO.NumTestSets;
->>>>>>> d002acd8
+            error = error / nFolds;
             if error < bestError
                 bestError = error;
                 bestParam = param;
@@ -251,41 +237,10 @@
     fprintf('\nBest Results REDSVM C %f, k %f --> %s: %f\n', bestParam.C, bestParam.k, mObj.name, bestError);
 end
 
-<<<<<<< HEAD
-% Depending on matlab version we perform a different plot
-if (exist ('OCTAVE_VERSION', 'builtin') > 0)
-  fprintf('This plot is not supported in octave\n');
-else
-  fprintf('Generating heat maps\n');
-  figure;
-  subplot(2,1,1)
-  if verLessThan('matlab','9.2')
-      Data = zeros(length(setC), length(setk));
-      for i=1:length(setC)
-          Data(i,:)= Ts{1}.error(Ts{1}.k==setk(i));
-      end
-      imagesc(Data);
-      colorbar;
-  else
-      heatmap(Ts{1},'C','k','ColorVariable','error');
-  end
-  title('MZE optimization for REDSVM');
-
-  subplot(2,1,2)
-  if verLessThan('matlab','9.2')
-      Data = zeros(length(setC), length(setk));
-      for i=1:length(setC)
-          Data(i,:)= Ts{2}.error(Ts{2}.k==setk(i));
-      end
-      imagesc(Data);
-      colorbar;
-  else
-     heatmap(Ts{2},'C','k','ColorVariable','error');
-  end
-  title('AMAE optimization for REDSVM');
-end
-=======
-if verLessThan('matlab', '2017a')
+if (exist ('OCTAVE_VERSION', 'builtin') > 0)
+  fprintf('This type of graphic is not supported in Octave\n');
+else
+if verLessThan('matlab', '9.2')
     % Use contours
     figure;
     hold on;
@@ -317,10 +272,9 @@
     heatmap(Ts{2},'C','k','ColorVariable','error');
     title('AMAE optimization for REDSVM');
 end
-
->>>>>>> d002acd8
-
-%% Apply the KDLOR model 
+end
+
+%% Apply the KDLOR model
 % Create the KDLOR object
 algorithmObj = KDLOR('kernelType','rbf');
 
@@ -352,13 +306,13 @@
 
 y1=get(gca,'ylim');
 for i=1:size(info.model.thresholds,1)
-    line([info.model.thresholds(i) info.model.thresholds(i)],y1,'Color',[1 0 0]);    
+    line([info.model.thresholds(i) info.model.thresholds(i)],y1,'Color',[1 0 0]);
 end
 %legend('C1','C2','C3','C4','C5');
 legend(arrayfun(@(num) sprintf('C%d', num), 1:Q, 'UniformOutput', false))
 hold off;
 
-%% Apply the ORBoost model 
+%% Apply the ORBoost model
 % Create the ORBoost object
 algorithmObj = ORBoost('weights',true);
 
@@ -394,57 +348,3 @@
 fprintf('SVORIM+SVOREX+POM MAE: %f\n', MAE.calculateMetric(test.targets,info.predictedTest));
 
 scatter(newTrain.patterns(:,1),newTrain.patterns(:,2),7,newTrain.targets);
-
-%% Apply the REDSVM model
-% Create the REDSVM object
-algorithmObj = REDSVM();
-
-% Train REDSVM
-info = algorithmObj.runAlgorithm(train,test,struct('C',10,'k',0.001));
-
-% Evaluate the model
-fprintf('REDSVM method\n---------------\n');
-fprintf('REDSVM Accuracy: %f\n', CCR.calculateMetric(test.targets,info.predictedTest));
-fprintf('REDSVM MAE: %f\n', MAE.calculateMetric(test.targets,info.predictedTest));
-
-
-%% REDSVM optimization
-clear T Ts;
-
-
-Metrics = {@MZE,@AMAE};
-Ts = cell(size(Metrics,2),1);
-for m = 1:size(Metrics,2)
-    mObj = Metrics{m}();
-    fprintf('Grid search to optimize %s for REDSVM\n', mObj.name);
-    bestError=Inf;
-    T = table();
-    for C=10.^(-3:1:3)
-        for k=10.^(-3:1:3)
-            param = struct('C',C,'k',k);
-            info = algorithmObj.runAlgorithm(train,test,param);
-            error = mObj.calculateMetric(test.targets,info.predictedTest);
-
-            if error < bestError
-                bestError = error;
-                bestParam = param;
-            end
-            param.error = error;
-            T = [T; struct2table(param)];
-            fprintf('.');
-        end
-    end
-    Ts{m} = T;
-    fprintf('\nBest Results REDSVM C %f, k %f --> %s: %f\n', bestParam.C, bestParam.k, mObj.name, bestError);
-end
-
-fprintf('Generating heat maps\n');
-figure;
-subplot(2,1,1)
-h = heatmap(Ts{1},'C','k','ColorVariable','error');
-title('MZE optimization for REDSVM');
-
-subplot(2,1,2)
-h = heatmap(Ts{2},'C','k','ColorVariable','error');
-title('AMAE optimization for REDSVM');
-
