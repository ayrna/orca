![ORCA logo](orca_small.png)

# How to use ORCA

ORCA is a framework focused on productivity. The two main objectives of the framework are:

1. To run many experiments as easily as possible to compare **many algorithms** and **many datasets**.
2. To provide an easy way of including new algorithms into the framework by simply defining the parameters of the algorithms and the training and test methods.

ORCA has been developed and tested in GNU/Linux systems. Although it may run on Windows and other proprietary operating systems, the following instructions are given for GNU/Linux.

## Running ORCA algorithms from your own Matlab code

ORCA algorithms can be used from your own Matlab code. All algorithms included in the [Algorithms](../src/Algorithms) have a `runAlgorithm` method, which can be used for running the algorithms with your data. The method receives the matrix of training data, the matrix of test data and a structure with the values of the parameters associated.

For example, the KDLOR method has a total of five parameters. Two of them (the type of kernel, `kernel`, and the optimisation routine considered, `opt`) are received in the constructor of the corresponding class, and the other three parameters (cost, `C`, kernel parameter, `k`, and value to avoid singularities, `u`) are supposed to have to be fine-tuned for each dataset and partition, so they are received in a list passed to the `runAlgorithm` method. This an example of execution of KDLOR from the Matlab console:
```MATLAB
>> cd src/Algorithms/
>> addpath ..
>> kdlorAlgorithm = KDLOR('rbf','quadprog');
>> kdlorAlgorithm

kdlorAlgorithm =

  KDLOR handle

  Properties:
    optimizationMethod: 'quadprog'
       name_parameters: {'C'  'k'  'u'}
            parameters: []
            kernelType: 'rbf'
                  name: 'Kernel Discriminant Learning for Ordinal Regression'

  Methods, Events, Superclasses

>> load ../../exampledata/toy/matlab/train_toy.0
>> load ../../exampledata/toy/matlab/test_toy.0
>> train.patterns = train_toy(:,1:(size(train_toy,2)-1));
>> train.targets = train_toy(:,size(train_toy,2));
>> test.patterns = test_toy(:,1:(size(test_toy,2)-1));
>> test.targets = test_toy(:,size(test_toy,2));
>> param(1) = 10;
>> param(2) = 0.1;
>> param(3) = 0.001;
>> info = kdlorAlgorithm.runAlgorithm(train,test,param);
>> info

info =

         trainTime: 0.2834
    projectedTrain: [225x1 double]
    predictedTrain: [225x1 double]
     projectedTest: [75x1 double]
     predictedTest: [75x1 double]
          testTime: 0.0108
             model: [1x1 struct]

>> fprintf('Accuracy Train %f, Accuracy Test %f\n',sum(train.targets==info.predictedTrain)/size(train.targets,1),sum(test.targets==info.predictedTest)/size(test.targets,1));
Accuracy Train 0.871111, Accuracy Test 0.853333
```
The corresponding script ([exampleKDLOR.m](../src/tests/exampleKDLOR.m)) can found and run in the [tests](../src/tests) folder:
```MATLAB
>> exampleKDLOR
Accuracy Train 0.871111, Accuracy Test 0.853333
```
## Experiment configuration

<<<<<<< HEAD
ORCA experiments are specified in configuration INI files, which run an algorithm for a collections of datasets (each dataset with a given number of partitions). The folder [src/config-files](src/config-files) contains example configuration files for running all the algorithms included in ORCA for all the algorithms and datasets of the [review paper](http://www.uco.es/grupos/ayrna/orreview). The following code is an example for running the Proportion Odds Model (POM), a.k.a. Ordinal Logistic Regression:
=======
ORCA experiments are specified in configuration files, which run an algorithm (or many algorithms) for a collections of datasets (each dataset with a given number of partitions). The folder [src/config-files](src/config-files) contains example configuration files for running all the algorithms included in ORCA for all the algorithms and datasets of the [review paper](http://www.uco.es/grupos/ayrna/orreview). The following code is an example for running the Proportion Odds Model (POM), a.k.a. Ordinal Logistic Regression:
```INI
# Experiment ID
[pom-real]
{general-conf}
seed = 1
# Datasets path
basedir = ../../../datasets/ordinal/real/30-holdout
# Datasets to process (comma separated list or 'all' to process all)
datasets = automobile,balance-scale,bondrate,car,contact-lenses,ERA,ESL,eucalyptus,LEV,marketing,newthyroid,pasture,squash-stored,squash-unstored,SWD,tae,thyroid,toy,winequality-red,winequality-white
# Activate data standardization
standarize = true

# Method: algorithm and parameter
{algorithm-parameters}
algorithm = POM
>>>>>>> a9d6ccc2
```

**Subsections** help to organize the file and are mandatory:
 - `{general-conf}`: generic parts of the file.
 - `{algorithm-parameters}`: algorithms and parameters selection.
 - `{algorithm-hyper-parameters-to-cv}`: algorithms' hyper-parameters to optimise (see [Hyper-parameter optimization](orca-tutorial.md#hyper-parameter-optimization)).

The above file tells ORCA to run the algorithm `POM` for all the datasets specified in the list `datasets` (`datasets = all` processes all the datasets in `basedir`). Each of these datasets should be found at folder `basedir`, in such a way that ORCA expects one subfolder for each dataset, where the name of the subfolder must match the name of the dataset. Other directives are:

 - INI section `[pom-real]` sets the experiment identifier.
 - The `standarize` flag activates the standardization of the data (by using the mean and standard deviation of the train set).
 - Other parameters of the model depends on the specific algorithm (and they should be checked in the documentation of the algorithm). For instance, the kernel type is set up with `kernel` parameter.


## Launch experiments

Assuming you are on the 'src' folder, to launch the bundle of experiments open MATLAB's console and run:

```MATLAB
Utilities.runExperiments('config-files/pom.ini')
```

This should produce and output like this:
```MATLAB
Setting up experiments...
Running experiment exp-pom-real1-ERA-1
Processing Experiments/exp-2015-7-14-9-31-27/exp-pom-real1-ERA-1
Running experiment exp-pom-real1-ERA-10
Processing Experiments/exp-2015-7-14-9-31-27/exp-pom-real1-ERA-10
Running experiment exp-pom-real1-ERA-11
Processing Experiments/exp-2015-7-14-9-31-27/exp-pom-real1-ERA-11
Running experiment exp-pom-real1-ERA-12
Processing Experiments/exp-2015-7-14-9-31-27/exp-pom-real1-ERA-12
...
Calculating results...
```

As can be observed, ORCA analyses all the files included in the folder of the dataset, where the training and test partitions are included (a pair of files `train_dataset.X` and `test_dataset.X` for each dataset, where `X` is the number of partition). For each partition, a model is trained using training data and tested using test data.

After running all the experiments, all the results are generated in the `Experiments` folder, as described in the [corresponding section](orca-tutorial.md#experimental-results-and-reports) of this tutorial.

## Hyper-parameter optimization

Many machine learning methods depends on hyper-parameters to achieve optimal results. ORCA automates hyper-parameter optimization by using a grid search with an internal nested *k*-fold cross-validation considering only the training partition. Let see an example for the optimisation of the two hyper-parameters of SVORIM: cost ('C') and kernel width parameter ('k', a.k.a *gamma*):
```ini
# Experiment ID
[svorim-mae-real]
{general-conf}
seed = 1
# Datasets path
basedir = datasets/ordinal/real/30-holdout
# Datasets to process (comma separated list)
datasets = all
# Activate data standardization
standarize = true
# Number of folds for the parameters optimization
num_folds = 5
# Crossvalidation metric
cvmetric = mae

# Method: algorithm and parameter
{algorithm-parameters}
algorithm = SVORIM
kernel = rbf

# Method's hyper-parameter values to optimize
{algorithm-hyper-parameters-to-cv}
c = 10.^(-3:1:3)
k = 10.^(-3:1:3)
```

The meanings of the directives associated to hyper-parameter optimisation are:
 - `seed`: is the value to initialize MATLAB random number generator. This can be helpful to debug algorithms.
 - `num_folds`: *k* value for the nested *k*-fold cross validation over the training data.
 - `cvmetric`: metric used to select the best hyper-parameters in the grid search. The metrics available are: `AMAE`,`CCR`,`GM`,`MAE`,`MMAE`,`MS`,`MZE`,`Spearman`,`Tkendall` and `Wkappa`.
 - The list of hyper-parameters to be optimised and values considered for each parameter during the grid search are specified in subsection `{algorithm-hyper-parameters-to-cv}`:
  - `C`: add a new parameter with name `C` and a set of values of `10.^(-3:1:3)` (10<sup>-3</sup>,10<sup>-2</sup>,...,10<sup>3</sup>). The same apples for `k`.


# Experimental results and reports

ORCA uses the `Experiments` folder to store all the results of the different experiments run. Each report is placed in a subfolder of `Experiments` named with the current date, time and the name of the configuration file (for example 'exp-2015-7-14-10-5-57-pom'). After a successful experiment, this folder should contain the following information:
 - Individual experiment configuration files for each dataset and partition.
 - A `Results` folder with the following information:
  - `mean-results_train.csv` and `mean-results_test.csv` which are reports in CSV format (easily read by Excel or LibreOffice Calc). They contain the mean and standard deviation for each performance measure (`AMAE`,`CCR`,`GM`,`MAE`,`MMAE`,`MS`,`MZE`,`Spearman`,`Tkendall` and `Wkappa`) and the computational time. These averages and standard deviations are obtained for all the partitions of each algorithm and dataset. `mean-results_matrices_sum_train.csv` and `mean-results_matrices_sum_test.csv` present the same metrics results, but these results are calculated with the sum of confusion matrices for train and generalization sets. This is useful for metrics such as `GM`, `MS` and `MMAE`, however these performance results may be considered a `k`-fold experiments setup in which there are `k` generalization sets without patterns repetitions.
 - The `Results` folder contains one subfolder for each dataset with the following data:
  - Train and test confusion matrices (`matrices.txt`).
  - Name of the folder used for the experiments (`dataset`).
  - Individual results for each of the partitions in CSV format (`results.csv`).
  - Models of each partition in `.mat` format (`Models` folder).
  - For threshold models, the one dimensional mapping (before applying the discretisation based on the thresholds) for training and test datasets ('Guess' folder).
  - Labels predicted by the models for each partition ('Predictions' folder).
  - Optimal hyper-parameters values obtained after nested cross-validation ('OptHyperparams').
  - Computational time results ('Times').

# Using ORCA with your own datasets

This section shows how to use ORCA with custom datasets.

## Data format

ORCA uses the default text file format for MATLAB. This is, one pattern per row with the following structure:
```
attr1 attr2 ... attrN label
attr1 attr2 ... attrN label
attr1 attr2 ... attrN label
```
ORCA is intended to be used for ordinal regression problems, so the labels should be integer numbers: `1` for the first class in the ordinal scale, `2` for the second one, ..., `Q` for the last one, where `Q` is the number of classes of the problem.

## Data partitions for the experiments

The datasets should be partitioned before applying the ORCA algorithms, i.e. ORCA needs all the pairs of training and test files for each dataset. These pairs of files would be used to train and measure generalization performance of each algorithm. For instance, for the `toy` dataset, we have the following folder and file arrangement to perform `30` times a stratified holdout validation:
```
toy
toy/matlab/
toy/matlab/test_toy.0
toy/matlab/train_toy.0
toy/matlab/test_toy.1
toy/matlab/train_toy.1

toy/matlab/test_toy.29
toy/matlab/train_toy.29
```
ORCA will train a model for all the training/test pairs, and the performance results will be used for the reports. The website of the review paper associated to ORCA includes the [partitions](http://www.uco.es/grupos/ayrna/ucobigfiles/datasets-orreview.zip) for all the datasets considered in the experimental part.

## Warning about highly imbalanced datasets

ORCA is an tool to automate experiments for algorithm comparison. The default experimental setup is a n-hold-out (n=10). However, if your dataset has only less than 10-15 patterns in one or more classes, it is very likely that there will not be enough data to do the corresponding partitions, so there will be folds with varying number of classes. This can cause some errors since the confusion matrices dimensions do not agree.<|MERGE_RESOLUTION|>--- conflicted
+++ resolved
@@ -65,10 +65,7 @@
 ```
 ## Experiment configuration
 
-<<<<<<< HEAD
 ORCA experiments are specified in configuration INI files, which run an algorithm for a collections of datasets (each dataset with a given number of partitions). The folder [src/config-files](src/config-files) contains example configuration files for running all the algorithms included in ORCA for all the algorithms and datasets of the [review paper](http://www.uco.es/grupos/ayrna/orreview). The following code is an example for running the Proportion Odds Model (POM), a.k.a. Ordinal Logistic Regression:
-=======
-ORCA experiments are specified in configuration files, which run an algorithm (or many algorithms) for a collections of datasets (each dataset with a given number of partitions). The folder [src/config-files](src/config-files) contains example configuration files for running all the algorithms included in ORCA for all the algorithms and datasets of the [review paper](http://www.uco.es/grupos/ayrna/orreview). The following code is an example for running the Proportion Odds Model (POM), a.k.a. Ordinal Logistic Regression:
 ```INI
 # Experiment ID
 [pom-real]
@@ -84,7 +81,6 @@
 # Method: algorithm and parameter
 {algorithm-parameters}
 algorithm = POM
->>>>>>> a9d6ccc2
 ```
 
 **Subsections** help to organize the file and are mandatory:
